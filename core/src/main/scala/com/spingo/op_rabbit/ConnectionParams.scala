package com.spingo.op_rabbit

import java.net.URI

import com.rabbitmq.client.Address
import com.rabbitmq.client.ConnectionFactory
import com.rabbitmq.client.DefaultSaslConfig
import com.rabbitmq.client.ExceptionHandler
import com.rabbitmq.client.SaslConfig
import com.rabbitmq.client.impl.DefaultExceptionHandler
import com.typesafe.config.Config
import javax.net.SocketFactory
<<<<<<< HEAD

import scala.collection.JavaConversions.mapAsJavaMap
=======
import scala.collection.JavaConversions.{mapAsJavaMap, seqAsJavaList}
import scala.util.Try
>>>>>>> a51d4082

/** Because topology recovery strategy configuration is crucial to how op-rabbit works, we don't allow some options to
  * be specified
  *
  * Modeling the allowed options via a case-class allows the compiler to tell the library user which options aren't
  * allowed.
  */
case class ConnectionParams(
  hosts: Seq[Address] = Seq(new Address(ConnectionFactory.DEFAULT_HOST, ConnectionFactory.DEFAULT_AMQP_PORT)),
  username: String = ConnectionFactory.DEFAULT_USER,
  password: String = ConnectionFactory.DEFAULT_PASS,
  virtualHost: String = ConnectionFactory.DEFAULT_VHOST,
  ssl: Boolean = false,
  // Replace the table of client properties that will be sent to the server during subsequent connection startups.
  clientProperties: Map[String, Object] = Map.empty[String, Object],

  /** Warning - setting this to 0 causes problems when connecting a cluster; if the first host is down, then further
    * hosts may not be tried.
    */
  connectionTimeout: Int = 10000 /* 10 seconds */,
  exceptionHandler: ExceptionHandler = new DefaultExceptionHandler(),
  requestedChannelMax: Int = ConnectionFactory.DEFAULT_CHANNEL_MAX,
  requestedFrameMax: Int = ConnectionFactory.DEFAULT_FRAME_MAX,
  requestedHeartbeat: Int = ConnectionFactory.DEFAULT_HEARTBEAT,
  saslConfig: SaslConfig = DefaultSaslConfig.PLAIN,
  sharedExecutor: Option[java.util.concurrent.ExecutorService] = None,
  shutdownTimeout: Int = ConnectionFactory.DEFAULT_SHUTDOWN_TIMEOUT,
  socketFactory: SocketFactory = SocketFactory.getDefault
) {
  // TODO - eliminate ClusterConnectionFactory after switching to use RabbitMQ's topology recovery features.
  protected [op_rabbit] def applyTo(factory: ClusterConnectionFactory): Unit = {
    factory.setHosts(hosts.toArray)
    factory.setUsername(username)
    factory.setPassword(password)
    factory.setVirtualHost(virtualHost)
    // Replace the table of client properties that will be sent to the server during subsequent connection startups.
    factory.setClientProperties(mapAsJavaMap(clientProperties))
    factory.setConnectionTimeout(connectionTimeout)
    factory.setExceptionHandler(exceptionHandler)
    factory.setRequestedChannelMax(requestedChannelMax)
    factory.setRequestedFrameMax(requestedFrameMax)
    factory.setRequestedHeartbeat(requestedHeartbeat)
    factory.setSaslConfig(saslConfig)
    sharedExecutor.foreach(factory.setSharedExecutor)
    factory.setShutdownTimeout(shutdownTimeout)
    factory.setSocketFactory(socketFactory)
    if (ssl) factory.useSslProtocol()
  }
}

object ConnectionParams {
<<<<<<< HEAD
  private val TlsProtectedScheme = "amqps"

  def fromConfig(config: Config = RabbitConfig.connectionConfig): ConnectionParams = {
    if (config.hasPath("uri")) fromUri(new URI(config.getString("uri"))) else fromParameters(config)
  }

  private def fromParameters(config: Config): ConnectionParams = {
    val hosts = config.getStringList("hosts").toArray(new Array[String](0))
=======
  private def readHosts(config: Config): java.util.List[String] = {
    Try(config.getStringList("hosts")).getOrElse(readCommaSeparatedHosts(config))
  }

  private def readCommaSeparatedHosts(config: Config): java.util.List[String] =
    seqAsJavaList(
      config
        .getString("hosts")
        .split(",")
        .map(_.trim)
    )

  def fromConfig(config: Config = RabbitConfig.connectionConfig) = {
    val connectionFactory = new ClusterConnectionFactory()
    val hosts = readHosts(config).toArray(new Array[String](0))
>>>>>>> a51d4082
    val port = config.getInt("port")
    ConnectionParams(
      hosts = hosts.map { h => new Address(h, port) },
      connectionTimeout = config.getDuration("connection-timeout", java.util.concurrent.TimeUnit.MILLISECONDS).toInt,
      username = config.getString("username"),
      password = config.getString("password"),
      virtualHost = config.getString("virtual-host"),
      ssl = config.getBoolean("ssl")
    )
  }

  private def fromUri(uri: URI): ConnectionParams = {
    val uriAuthority = uri.getAuthority
    val (hosts, (username, password)) = uriAuthority.indexOf('@') match {
      case -1 =>
        parseUriHosts(uriAuthority) -> parseUserPassword(None)
      case idx =>
        parseUriHosts(uriAuthority.substring(idx + 1)) -> parseUserPassword(Some(uriAuthority.substring(0, idx)))
    }
    ConnectionParams(
      hosts = hosts,
      username = username,
      password = password,
      virtualHost = Option(uri.getPath).fold(ConnectionFactory.DEFAULT_VHOST)(_.substring(1)),
      ssl = TlsProtectedScheme == uri.getScheme
    )
  }

  private def parseUriHosts(hosts: String): Seq[Address] = {
    hosts.split(",").map(Address.parseAddress)
  }

  private def parseUserPassword(auth: Option[String]): (String, String) = {
    val default = (ConnectionFactory.DEFAULT_USER, ConnectionFactory.DEFAULT_PASS)
    auth.fold(default) { candidate =>
      candidate.split(":").toList match {
        case usr :: psswd :: _ => (usr, psswd)
        case _ => default
      }
    }
  }
}<|MERGE_RESOLUTION|>--- conflicted
+++ resolved
@@ -10,13 +10,9 @@
 import com.rabbitmq.client.impl.DefaultExceptionHandler
 import com.typesafe.config.Config
 import javax.net.SocketFactory
-<<<<<<< HEAD
 
-import scala.collection.JavaConversions.mapAsJavaMap
-=======
 import scala.collection.JavaConversions.{mapAsJavaMap, seqAsJavaList}
 import scala.util.Try
->>>>>>> a51d4082
 
 /** Because topology recovery strategy configuration is crucial to how op-rabbit works, we don't allow some options to
   * be specified
@@ -68,7 +64,6 @@
 }
 
 object ConnectionParams {
-<<<<<<< HEAD
   private val TlsProtectedScheme = "amqps"
 
   def fromConfig(config: Config = RabbitConfig.connectionConfig): ConnectionParams = {
@@ -76,24 +71,7 @@
   }
 
   private def fromParameters(config: Config): ConnectionParams = {
-    val hosts = config.getStringList("hosts").toArray(new Array[String](0))
-=======
-  private def readHosts(config: Config): java.util.List[String] = {
-    Try(config.getStringList("hosts")).getOrElse(readCommaSeparatedHosts(config))
-  }
-
-  private def readCommaSeparatedHosts(config: Config): java.util.List[String] =
-    seqAsJavaList(
-      config
-        .getString("hosts")
-        .split(",")
-        .map(_.trim)
-    )
-
-  def fromConfig(config: Config = RabbitConfig.connectionConfig) = {
-    val connectionFactory = new ClusterConnectionFactory()
     val hosts = readHosts(config).toArray(new Array[String](0))
->>>>>>> a51d4082
     val port = config.getInt("port")
     ConnectionParams(
       hosts = hosts.map { h => new Address(h, port) },
@@ -135,4 +113,16 @@
       }
     }
   }
+
+  private def readHosts(config: Config): java.util.List[String] = {
+    Try(config.getStringList("hosts")).getOrElse(readCommaSeparatedHosts(config))
+  }
+
+  private def readCommaSeparatedHosts(config: Config): java.util.List[String] =
+    seqAsJavaList(
+      config
+        .getString("hosts")
+        .split(",")
+        .map(_.trim)
+    )
 }